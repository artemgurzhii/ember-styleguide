--- conflicted
+++ resolved
@@ -29,7 +29,7 @@
   title: alias('degree'),
 
   fullName: computed('name', 'degree' function() {
-  	return `${this.get('degree')} ${this.get('name')}`;
+    return `${this.get('degree')} ${this.get('name')}`;
   }),
 });
 
@@ -40,7 +40,7 @@
   title: Ember.computed.alias('degree'),
 
   fullName: Ember.computed('name', 'degree', {
-  	return `${this.get('degree')} ${this.get('name')}`;
+    return `${this.get('degree')} ${this.get('name')}`;
   }),
 });
 ```
@@ -84,7 +84,6 @@
 });
 ```
 
-<<<<<<< HEAD
 ### Don't introduce side-effects in computed properties
 When using computed properties do not introduce side effects. It will make reasoning about the origin of the change much harder.
 
@@ -117,8 +116,6 @@
 });
 ```
 
-## Organizing Modules
-=======
 ## Organizing
 
 ### Organize your components
@@ -190,33 +187,31 @@
   shape: attr('string')
 });
 ```
-Remember to order each subgroup __alphabetically__!
->>>>>>> 2023653d
 
 ### Use PODs structure
 Standard file structure in Ember App is divided by type of file function. Pods organize files by features, it's much better solution because in bigger project finding particular file is significant faster. But whether everything should be kept in pods?
 
 - what includes in pods:
-	- Routes
-	- Components
-	- Controllers
-	- Templates
+  - Routes
+  - Components
+  - Controllers
+  - Templates
 
 - what not includes in pods:
-	- Models
+  - Models
 
 ```
 // GOOD
 app
-	models/
-  	plants.js
+  models/
+    plants.js
     chemicals.js
   pods/
-  	application/
+    application/
       controller.js
       route.js
       template.hbs
-  	login/
+    login/
       controller.js
       route.js
       templates.hbs
@@ -245,12 +240,12 @@
 ```javascript
 export default Ember.Route.extend({
   setupController(controller, model) => {
-  	controller.set('nail', model);
-  },
-});
-```
-
-## Query params should always be on top
+    controller.set('nail', model);
+  },
+});
+```
+
+### Query params should always be on top
 If you are using query params in your controller, those should always be placed on top. It will make spotting them much easier.
 
 ```js
@@ -340,7 +335,6 @@
 });
 ```
 
-<<<<<<< HEAD
 ### Service-backed Components
 Sometimes you have some data that are not crucial for given page and can be loaded after the page has been rendered. This way you don't block the page from rendering until those data have been fetched from the API. Post comments are a good example. You definitely need post content before the page is rendered - but not necessarily comments. Those do not feel like an appropriate concern for the router and so we can fetch those in a service-backed components, e.g:
 
@@ -363,7 +357,7 @@
 ```
 
 Summarizing: if you want to change the URL or given data is required for the loaded page to make sense - load data in the router. Otherwise you might want to use a service-backed component.
-=======
+
 ### Closure Actions
 Always use closure actions (according to DDAU convention). Exception: only when you need bubbling.
 
@@ -418,7 +412,6 @@
 // BAD
 this.route('tree', { path: ':treeId'});
 ```
->>>>>>> 2023653d
 
 ## Templates
 
